--- conflicted
+++ resolved
@@ -349,10 +349,6 @@
 ```
 - **Precision**: 99.60% (251/252)
 - **Recall**: 98.43% (251/255)
-<<<<<<< HEAD
-=======
-
->>>>>>> 207e9060
 
 **Irrelevant Content Detection**
 ```
